--- conflicted
+++ resolved
@@ -427,7 +427,6 @@
 	err = t2.Commit()
 	c.Assert(err, NotNil)
 	c.Assert(terror.ErrorEqual(err, terror.ErrResultUndetermined), IsTrue)
-<<<<<<< HEAD
 
 	// Ensure it returns the original error without wrapped to ErrResultUndetermined
 	// if it meets KeyError.
@@ -444,7 +443,6 @@
 	err = t3.Commit()
 	c.Assert(err, NotNil)
 	c.Assert(terror.ErrorNotEqual(err, terror.ErrResultUndetermined), IsTrue)
-=======
 }
 
 type commitWithUndeterminedErrClient struct {
@@ -480,5 +478,4 @@
 	_, err = txn2.Get([]byte("b"))
 	c.Assert(err, IsNil)
 	c.Assert(len(value), Greater, 0)
->>>>>>> db2724ae
 }